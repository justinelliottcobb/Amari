--- conflicted
+++ resolved
@@ -12,17 +12,6 @@
 categories = ["mathematics", "science", "algorithms"]
 
 [dependencies]
-<<<<<<< HEAD
-amari-core = { path = "amari-core", version = "0.8.2" }
-amari-tropical = { path = "amari-tropical", version = "0.8.2" }
-amari-dual = { path = "amari-dual", version = "0.8.2" }
-amari-fusion = { path = "amari-fusion", version = "0.8.2" }
-amari-info-geom = { path = "amari-info-geom", version = "0.8.2" }
-amari-automata = { path = "amari-automata", version = "0.8.2" }
-amari-enumerative = { path = "amari-enumerative", version = "0.8.2" }
-amari-relativistic = { path = "amari-relativistic", version = "0.8.2" }
-amari-gpu = { path = "amari-gpu", version = "0.8.2", optional = true }
-=======
 amari-core = { path = "amari-core", version = "0.8.3" }
 amari-tropical = { path = "amari-tropical", version = "0.8.3" }
 amari-dual = { path = "amari-dual", version = "0.8.3" }
@@ -32,7 +21,6 @@
 amari-enumerative = { path = "amari-enumerative", version = "0.8.3" }
 amari-relativistic = { path = "amari-relativistic", version = "0.8.3" }
 amari-gpu = { path = "amari-gpu", version = "0.8.3", optional = true }
->>>>>>> df09dcb3
 thiserror = { workspace = true }
 
 [dev-dependencies]
@@ -53,11 +41,7 @@
 resolver = "2"
 
 [workspace.package]
-<<<<<<< HEAD
-version = "0.8.2"
-=======
 version = "0.8.3"
->>>>>>> df09dcb3
 authors = ["Amari Contributors"]
 edition = "2021"
 license = "MIT OR Apache-2.0"
