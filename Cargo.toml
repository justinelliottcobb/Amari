--- conflicted
+++ resolved
@@ -63,7 +63,6 @@
 
 [workspace.dependencies]
 # Amari crates (internal dependencies)
-<<<<<<< HEAD
 amari = { path = ".", version = "0.11.0" }
 amari-core = { path = "amari-core", version = "0.11.0" }
 amari-tropical = { path = "amari-tropical", version = "0.11.0" }
@@ -81,25 +80,6 @@
 amari-measure = { path = "amari-measure", version = "0.11.0" }
 amari-calculus = { path = "amari-calculus", version = "0.11.0" }
 amari-wasm = { path = "amari-wasm", version = "0.11.0" }
-=======
-amari = { path = ".", version = "0.10.0" }
-amari-core = { path = "amari-core", version = "0.10.0" }
-amari-tropical = { path = "amari-tropical", version = "0.10.0" }
-amari-dual = { path = "amari-dual", version = "0.10.0" }
-amari-fusion = { path = "amari-fusion", version = "0.10.0" }
-amari-info-geom = { path = "amari-info-geom", version = "0.10.0" }
-amari-automata = { path = "amari-automata", version = "0.10.0" }
-amari-enumerative = { path = "amari-enumerative", version = "0.10.0" }
-amari-relativistic = { path = "amari-relativistic", version = "0.10.0" }
-amari-gpu = { path = "amari-gpu", version = "0.10.0" }
-amari-network = { path = "amari-network", version = "0.10.0" }
-amari-optimization = { path = "amari-optimization", version = "0.10.0" }
-amari-flynn = { path = "amari-flynn", version = "0.10.0" }
-amari-flynn-macros = { path = "amari-flynn-macros", version = "0.10.0" }
-amari-measure = { path = "amari-measure", version = "0.10.0" }
-amari-calculus = { path = "amari-calculus", version = "0.11.0" }
-amari-wasm = { path = "amari-wasm", version = "0.10.0" }
->>>>>>> 7ccb3220
 
 # External dependencies
 bytemuck = "1.14"
