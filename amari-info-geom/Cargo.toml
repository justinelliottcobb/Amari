[package]
name = "amari-info-geom"
version.workspace = true
authors.workspace = true
edition.workspace = true
license.workspace = true
description = "Information geometry and statistical manifolds"
repository = "https://github.com/justinelliottcobb/Amari"
homepage = "https://github.com/justinelliottcobb/Amari"
keywords = ["information-geometry", "statistics", "manifolds", "fisher-metric", "mathematics"]
categories = ["mathematics", "science", "algorithms"]

[dependencies]
<<<<<<< HEAD
amari-core = { path = "../amari-core", version = "0.8.2" }
=======
amari-core = { path = "../amari-core", version = "0.8.3" }
>>>>>>> df09dcb3
num-traits = { workspace = true }
thiserror = { workspace = true }
approx = { workspace = true }

[dev-dependencies]
criterion = "0.5"

[features]
default = ["std", "high-precision"]
std = ["amari-core/std"]
high-precision = ["amari-core/high-precision"]<|MERGE_RESOLUTION|>--- conflicted
+++ resolved
@@ -11,11 +11,7 @@
 categories = ["mathematics", "science", "algorithms"]
 
 [dependencies]
-<<<<<<< HEAD
-amari-core = { path = "../amari-core", version = "0.8.2" }
-=======
 amari-core = { path = "../amari-core", version = "0.8.3" }
->>>>>>> df09dcb3
 num-traits = { workspace = true }
 thiserror = { workspace = true }
 approx = { workspace = true }
