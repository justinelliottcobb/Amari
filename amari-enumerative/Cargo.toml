[package]
name = "amari-enumerative"
version.workspace = true
authors.workspace = true
edition.workspace = true
license.workspace = true
description = "Enumerative geometry capabilities for the Amari library"
repository = "https://github.com/justinelliottcobb/Amari"
keywords = ["mathematics", "geometry", "enumerative", "intersection", "schubert"]
categories = ["mathematics", "science"]

[dependencies]
<<<<<<< HEAD
amari-core = { path = "../amari-core", version = "0.8.2" }
=======
amari-core = { path = "../amari-core", version = "0.8.3" }
>>>>>>> df09dcb3
num-rational = "0.4"
num-bigint = "0.4"
num-traits = { workspace = true }
thiserror = { workspace = true }
serde = { workspace = true, optional = true }
# Performance optimization dependencies
wgpu = { version = "0.19", optional = true }
wasm-bindgen = { version = "0.2", optional = true }
js-sys = { version = "0.3", optional = true }
web-sys = { version = "0.3", optional = true }
rayon = { version = "1.8", optional = true }
once_cell = "1.19"

[features]
default = []
serde = ["dep:serde", "num-rational/serde", "num-bigint/serde"]
wgpu = ["dep:wgpu"]
wasm = ["dep:wasm-bindgen", "dep:js-sys", "dep:web-sys"]
parallel = ["dep:rayon"]
performance = ["parallel"]
wasm-full = ["wasm", "wgpu", "performance"]

[dev-dependencies]
proptest = "1.0"
criterion = "0.5"<|MERGE_RESOLUTION|>--- conflicted
+++ resolved
@@ -10,11 +10,7 @@
 categories = ["mathematics", "science"]
 
 [dependencies]
-<<<<<<< HEAD
-amari-core = { path = "../amari-core", version = "0.8.2" }
-=======
 amari-core = { path = "../amari-core", version = "0.8.3" }
->>>>>>> df09dcb3
 num-rational = "0.4"
 num-bigint = "0.4"
 num-traits = { workspace = true }
