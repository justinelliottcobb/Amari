import React from 'react'
import ReactDOM from 'react-dom/client'
import { createBrowserRouter, RouterProvider } from 'react-router-dom'
import { ThemeProvider } from 'jadis-ui'
import '../node_modules/jadis-ui/dist/index.css'


import App from './App'
import { GeometricAlgebra } from './pages/GeometricAlgebra'
import { TropicalAlgebra } from './pages/TropicalAlgebra'
import { DualNumbers } from './pages/DualNumbers'
import { InformationGeometry } from './pages/InformationGeometry'
import { WebGPU } from './pages/WebGPU'
import { Fusion } from './pages/Fusion'
import { Automata } from './pages/Automata'
import { Playground } from './pages/Playground'
import { Benchmarks } from './pages/Benchmarks'
import { APIReference } from './pages/APIReference'
import { Home } from './pages/Home'
<<<<<<< HEAD
import { EnumerativeGeometry } from './pages/EnumerativeGeometry'
=======
import { AmariChentsovTensorDemo } from './pages/AmariChentsovTensorDemo'
>>>>>>> ca86db9b

const router = createBrowserRouter([
  {
    path: "/",
    element: <App />,
    children: [
      {
        index: true,
        element: <Home />,
      },
      {
        path: "geometric-algebra",
        element: <GeometricAlgebra />,
      },
      {
        path: "tropical-algebra",
        element: <TropicalAlgebra />,
      },
      {
        path: "dual-numbers",
        element: <DualNumbers />,
      },
      {
        path: "information-geometry",
        element: <InformationGeometry />,
      },
      {
        path: "webgpu",
        element: <WebGPU />,
      },
      {
        path: "fusion",
        element: <Fusion />,
      },
      {
        path: "automata",
        element: <Automata />,
      },
      {
        path: "playground",
        element: <Playground />,
      },
      {
        path: "benchmarks",
        element: <Benchmarks />,
      },
      {
        path: "api-reference",
        element: <APIReference />,
      },
      {
<<<<<<< HEAD
        path: "enumerative-geometry",
        element: <EnumerativeGeometry />,
=======
        path: "amari-chentsov-tensor",
        element: <AmariChentsovTensorDemo />,
>>>>>>> ca86db9b
      },
    ],
  },
])

ReactDOM.createRoot(document.getElementById('root')!).render(
  <React.StrictMode>
    <ThemeProvider defaultTheme="terminal">
      <RouterProvider router={router} />
    </ThemeProvider>
  </React.StrictMode>,
)<|MERGE_RESOLUTION|>--- conflicted
+++ resolved
@@ -17,11 +17,8 @@
 import { Benchmarks } from './pages/Benchmarks'
 import { APIReference } from './pages/APIReference'
 import { Home } from './pages/Home'
-<<<<<<< HEAD
 import { EnumerativeGeometry } from './pages/EnumerativeGeometry'
-=======
 import { AmariChentsovTensorDemo } from './pages/AmariChentsovTensorDemo'
->>>>>>> ca86db9b
 
 const router = createBrowserRouter([
   {
@@ -73,13 +70,12 @@
         element: <APIReference />,
       },
       {
-<<<<<<< HEAD
         path: "enumerative-geometry",
         element: <EnumerativeGeometry />,
-=======
+      },
+      {
         path: "amari-chentsov-tensor",
         element: <AmariChentsovTensorDemo />,
->>>>>>> ca86db9b
       },
     ],
   },
