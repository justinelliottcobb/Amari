--- conflicted
+++ resolved
@@ -12,15 +12,9 @@
 
 [dependencies]
 # Default to no high-precision for GPU (and WASM compatibility)
-<<<<<<< HEAD
-amari-core = { path = "../amari-core", version = "0.8.2", default-features = false, features = ["std", "phantom-types"] }
-amari-info-geom = { path = "../amari-info-geom", version = "0.8.2", default-features = false, features = ["std"] }
-amari-relativistic = { path = "../amari-relativistic", version = "0.8.2", default-features = false, features = ["std", "phantom-types"] }
-=======
 amari-core = { path = "../amari-core", version = "0.8.3", default-features = false, features = ["std", "phantom-types"] }
 amari-info-geom = { path = "../amari-info-geom", version = "0.8.3", default-features = false, features = ["std"] }
 amari-relativistic = { path = "../amari-relativistic", version = "0.8.3", default-features = false, features = ["std", "phantom-types"] }
->>>>>>> df09dcb3
 wgpu = "0.19"
 futures = "0.3"
 pollster = "0.3"
